﻿<?xml version="1.0" encoding="utf-8"?>
<Project ToolsVersion="4.0" DefaultTargets="Build" xmlns="http://schemas.microsoft.com/developer/msbuild/2003">
  <Import Project="$(MSBuildExtensionsPath)\$(MSBuildToolsVersion)\Microsoft.Common.props" Condition="Exists('$(MSBuildExtensionsPath)\$(MSBuildToolsVersion)\Microsoft.Common.props')" />
  <PropertyGroup>
    <Configuration Condition=" '$(Configuration)' == '' ">Debug</Configuration>
    <Platform Condition=" '$(Platform)' == '' ">AnyCPU</Platform>
    <ProjectGuid>{F15E0E67-E6CA-4BE4-BA36-54D73C5ACC11}</ProjectGuid>
    <OutputType>Library</OutputType>
    <AppDesignerFolder>Properties</AppDesignerFolder>
    <RootNamespace>QuantConnect.Tests</RootNamespace>
    <AssemblyName>QuantConnect.Tests</AssemblyName>
    <TargetFrameworkVersion>v4.5</TargetFrameworkVersion>
    <FileAlignment>512</FileAlignment>
    <SolutionDir Condition="$(SolutionDir) == '' Or $(SolutionDir) == '*Undefined*'">..\</SolutionDir>
    <RestorePackages>true</RestorePackages>
  </PropertyGroup>
  <PropertyGroup Condition=" '$(Configuration)|$(Platform)' == 'Debug|AnyCPU' ">
    <DebugSymbols>true</DebugSymbols>
    <DebugType>full</DebugType>
    <Optimize>false</Optimize>
    <OutputPath>bin\Debug\</OutputPath>
    <DefineConstants>DEBUG;TRACE</DefineConstants>
    <ErrorReport>prompt</ErrorReport>
    <WarningLevel>4</WarningLevel>
  </PropertyGroup>
  <PropertyGroup Condition=" '$(Configuration)|$(Platform)' == 'Release|AnyCPU' ">
    <DebugType>pdbonly</DebugType>
    <Optimize>true</Optimize>
    <OutputPath>bin\Release\</OutputPath>
    <DefineConstants>TRACE</DefineConstants>
    <ErrorReport>prompt</ErrorReport>
    <WarningLevel>4</WarningLevel>
  </PropertyGroup>
  <ItemGroup>
    <Reference Include="Krs.Ats.IBNet, Version=9.66.0.31, Culture=neutral, processorArchitecture=MSIL">
      <SpecificVersion>False</SpecificVersion>
      <HintPath>..\packages\Krs.Ats.IBNet.9.66.0.31\lib\net20\Krs.Ats.IBNet.dll</HintPath>
    </Reference>
    <Reference Include="nunit.framework">
      <HintPath>..\packages\NUnit.2.6.4\lib\nunit.framework.dll</HintPath>
    </Reference>
    <Reference Include="System" />
    <Reference Include="System.ComponentModel.Composition" />
    <Reference Include="System.Core" />
    <Reference Include="System.Xml.Linq" />
    <Reference Include="System.Data.DataSetExtensions" />
    <Reference Include="Microsoft.CSharp" />
    <Reference Include="System.Data" />
    <Reference Include="System.Xml" />
  </ItemGroup>
  <ItemGroup>
    <None Include="Algorithm\Test_Cash.cs" />
    <None Include="Algorithm\Test_LiveAlgorithm.cs" />
    <None Include="Algorithm\Test_MixedAssets.cs" />
    <None Include="Algorithm\Test_OnEndOfDay.cs" />
    <None Include="Algorithm\Test_SetHolding.cs" />
<<<<<<< HEAD
    <Compile Include="Brokerages\InteractiveBrokers\InteractiveBrokersBrokerageFactoryTests.cs" />
=======
    <Compile Include="AssemblyInitialize.cs" />
>>>>>>> 1d4e8147
    <Compile Include="Brokerages\InteractiveBrokers\InteractiveBrokersBrokerageTests.cs" />
    <Compile Include="Common\Data\BaseDataConsolidatorTests.cs" />
    <Compile Include="Common\Data\DynamicDataConsolidatorTests.cs" />
    <Compile Include="Common\Data\IdentityDataConsolidatorTests.cs" />
    <Compile Include="Common\Data\RenkoConsolidatorTests.cs" />
    <Compile Include="Common\Data\SequentialConsolidatorTests.cs" />
    <Compile Include="Common\Data\TickConsolidatorTests.cs" />
    <Compile Include="Common\Data\TradeBarConsolidatorTests.cs" />
    <Compile Include="Common\OSTests.cs" />
    <Compile Include="Common\SeriesSamplerTests.cs" />
    <Compile Include="Common\Util\ComposerTests.cs" />
    <Compile Include="Common\Util\ExpressionBuilderTests.cs" />
    <Compile Include="Common\Util\ExtensionsTests.cs" />
    <Compile Include="Common\Util\FuncTextWriterTests.cs" />
    <Compile Include="Indicators\AroonOscillatorTests.cs" />
    <Compile Include="Indicators\AverageTrueRangeTests.cs" />
    <Compile Include="Indicators\BollingerBandsTests.cs" />
    <Compile Include="Indicators\CommodityChannelIndexTests.cs" />
    <Compile Include="Indicators\CompositeIndicatorTests.cs" />
    <Compile Include="Indicators\ConstantIndicatorTests.cs" />
    <Compile Include="Indicators\DelayTests.cs" />
    <Compile Include="Indicators\ExponentialMovingAverageTests.cs" />
    <Compile Include="Indicators\FunctionalIndicatorTests.cs" />
    <Compile Include="Indicators\IdentityTests.cs" />
    <Compile Include="Indicators\IndicatorTests.cs" />
    <Compile Include="Indicators\MaximumTests.cs" />
    <Compile Include="Indicators\MeanAbsoluteDeviationTests.cs" />
    <Compile Include="Indicators\MinimumTests.cs" />
    <Compile Include="Indicators\MomentumPercentTests.cs" />
    <Compile Include="Indicators\MomentumTests.cs" />
    <Compile Include="Indicators\MoneyFlowIndexTests.cs" />
    <Compile Include="Indicators\MovingAverageConvergenceDivergenceTests.cs" />
    <Compile Include="Indicators\MovingAverageTypeExtensionsTests.cs" />
    <Compile Include="Indicators\RelativeStrengthIndexTests.cs" />
    <Compile Include="Indicators\RollingWindowTests.cs" />
    <Compile Include="Indicators\IndicatorExtensionsTests.cs" />
    <Compile Include="Indicators\SimpleMovingAverageTests.cs" />
    <Compile Include="Indicators\StandardDeviationTests.cs" />
    <Compile Include="Indicators\SumTests.cs" />
    <Compile Include="Indicators\TestHelper.cs" />
    <Compile Include="Logging\FileLogHandlerTests.cs" />
    <Compile Include="Properties\AssemblyInfo.cs" />
    <None Include="packages.config" />
    <None Include="TestData\CashTestingStrategy.csv" />
  </ItemGroup>
  <ItemGroup>
    <Folder Include="Adapters\" />
    <Folder Include="API\" />
    <Folder Include="Config\" />
    <Folder Include="Engine\" />
    <Folder Include="Messaging\" />
    <Folder Include="Tasks\" />
  </ItemGroup>
  <ItemGroup>
    <ProjectReference Include="..\Brokerages\QuantConnect.Brokerages.csproj">
      <Project>{2D3E13CF-2D14-4180-A42D-F0A13AF0ADE2}</Project>
      <Name>QuantConnect.Brokerages</Name>
    </ProjectReference>
    <ProjectReference Include="..\Common\QuantConnect.csproj">
      <Project>{2545C0B4-FABB-49C9-8DD1-9AD7EE23F86B}</Project>
      <Name>QuantConnect</Name>
    </ProjectReference>
    <ProjectReference Include="..\Configuration\QuantConnect.Configuration.csproj">
      <Project>{0AEB4EA3-28C8-476E-89FD-926F06590B4C}</Project>
      <Name>QuantConnect.Configuration</Name>
    </ProjectReference>
    <ProjectReference Include="..\Indicators\QuantConnect.Indicators.csproj">
      <Project>{73fb2522-c3ed-4e47-8e3d-afad48a6b888}</Project>
      <Name>QuantConnect.Indicators</Name>
    </ProjectReference>
    <ProjectReference Include="..\Interfaces\QuantConnect.Interfaces.csproj">
      <Project>{338F614C-4CD7-418A-BD31-8C6A8690CFBF}</Project>
      <Name>QuantConnect.Interfaces</Name>
    </ProjectReference>
    <ProjectReference Include="..\Logging\QuantConnect.Logging.csproj">
      <Project>{01911409-86BE-4E7D-9947-DF714138610D}</Project>
      <Name>QuantConnect.Logging</Name>
    </ProjectReference>
  </ItemGroup>
  <ItemGroup>
    <Content Include="TestData\spy_10_min.txt">
      <CopyToOutputDirectory>PreserveNewest</CopyToOutputDirectory>
    </Content>
    <Content Include="TestData\spy_aroon_oscillator.txt">
      <CopyToOutputDirectory>PreserveNewest</CopyToOutputDirectory>
    </Content>
    <Content Include="TestData\spy_atr.txt">
      <CopyToOutputDirectory>PreserveNewest</CopyToOutputDirectory>
    </Content>
    <Content Include="TestData\spy_bollinger_bands.txt">
      <CopyToOutputDirectory>PreserveNewest</CopyToOutputDirectory>
    </Content>
    <Content Include="TestData\spy_mfi.txt">
      <CopyToOutputDirectory>PreserveNewest</CopyToOutputDirectory>
    </Content>
    <Content Include="TestData\spy_ohlcv.txt">
      <CopyToOutputDirectory>PreserveNewest</CopyToOutputDirectory>
    </Content>
    <Content Include="TestData\spy_parabolic_SAR.txt">
      <CopyToOutputDirectory>PreserveNewest</CopyToOutputDirectory>
    </Content>
    <Content Include="TestData\spy_with_adx.txt">
      <CopyToOutputDirectory>PreserveNewest</CopyToOutputDirectory>
    </Content>
    <Content Include="TestData\spy_with_cci.txt">
      <CopyToOutputDirectory>PreserveNewest</CopyToOutputDirectory>
    </Content>
    <Content Include="TestData\spy_with_don50.txt">
      <CopyToOutputDirectory>PreserveNewest</CopyToOutputDirectory>
    </Content>
    <Content Include="TestData\spy_with_indicators.txt">
      <CopyToOutputDirectory>PreserveNewest</CopyToOutputDirectory>
    </Content>
    <Content Include="TestData\spy_with_obv.txt">
      <CopyToOutputDirectory>PreserveNewest</CopyToOutputDirectory>
    </Content>
    <Content Include="TestData\spy_with_roc50.txt">
      <CopyToOutputDirectory>PreserveNewest</CopyToOutputDirectory>
    </Content>
    <Content Include="TestData\spy_with_rocp50.txt">
      <CopyToOutputDirectory>PreserveNewest</CopyToOutputDirectory>
    </Content>
    <Content Include="TestData\spy_with_stoch12k3.txt">
      <CopyToOutputDirectory>PreserveNewest</CopyToOutputDirectory>
    </Content>
    <Content Include="TestData\spy_with_williamsR14.txt">
      <CopyToOutputDirectory>PreserveNewest</CopyToOutputDirectory>
    </Content>
  </ItemGroup>
  <ItemGroup>
    <Service Include="{82A7F48D-3B50-4B1E-B82E-3ADA8210C358}" />
  </ItemGroup>
  <Import Project="$(MSBuildToolsPath)\Microsoft.CSharp.targets" />
  <Import Project="$(SolutionDir)\.nuget\NuGet.targets" Condition="Exists('$(SolutionDir)\.nuget\NuGet.targets')" />
  <!-- To modify your build process, add your task inside one of the targets below and uncomment it. 
       Other similar extension points exist, see Microsoft.Common.targets.
  <Target Name="BeforeBuild">
  </Target>
  <Target Name="AfterBuild">
  </Target>
  -->
</Project><|MERGE_RESOLUTION|>--- conflicted
+++ resolved
@@ -54,11 +54,8 @@
     <None Include="Algorithm\Test_MixedAssets.cs" />
     <None Include="Algorithm\Test_OnEndOfDay.cs" />
     <None Include="Algorithm\Test_SetHolding.cs" />
-<<<<<<< HEAD
+    <Compile Include="AssemblyInitialize.cs" />
     <Compile Include="Brokerages\InteractiveBrokers\InteractiveBrokersBrokerageFactoryTests.cs" />
-=======
-    <Compile Include="AssemblyInitialize.cs" />
->>>>>>> 1d4e8147
     <Compile Include="Brokerages\InteractiveBrokers\InteractiveBrokersBrokerageTests.cs" />
     <Compile Include="Common\Data\BaseDataConsolidatorTests.cs" />
     <Compile Include="Common\Data\DynamicDataConsolidatorTests.cs" />
@@ -102,7 +99,9 @@
     <Compile Include="Logging\FileLogHandlerTests.cs" />
     <Compile Include="Properties\AssemblyInfo.cs" />
     <None Include="packages.config" />
-    <None Include="TestData\CashTestingStrategy.csv" />
+    <None Include="TestData\CashTestingStrategy.csv">
+      <CopyToOutputDirectory>PreserveNewest</CopyToOutputDirectory>
+    </None>
   </ItemGroup>
   <ItemGroup>
     <Folder Include="Adapters\" />
